<template>
    <input-editor-form-group :label="experimentInput.name" :label-for="inputEditorComponentId"
        :state="validationState" :feedback-messages="validationFeedback">
        <component :is="inputEditorComponentName"
            :id="inputEditorComponentId"
            :experiment-input="experimentInput"
            :experiment="experiment"
            v-model="data"
            @invalid="recordInvalidInputEditorValue"
            @valid="recordValidInputEditorValue"
            @input="valueChanged"
            @uploadstart="uploadStart"
            @uploadend="uploadEnd"/>
    </input-editor-form-group>
</template>

<script>

import UserFileInputEditor from "./UserFileInputEditor.vue";
import CheckboxInputEditor from "./CheckboxInputEditor.vue";
import FileInputEditor from './FileInputEditor.vue'
import InputEditorFormGroup from './InputEditorFormGroup.vue'
import MultiFileInputEditor from "./MultiFileInputEditor.vue";
import RadioButtonInputEditor from './RadioButtonInputEditor.vue'
import SelectInputEditor from "./SelectInputEditor.vue";
import StringInputEditor from './StringInputEditor.vue'
import TextareaInputEditor from './TextareaInputEditor.vue'

import {models} from 'django-airavata-api'
import { mixins, utils } from 'django-airavata-common-ui';

export default {
    name: 'input-editor-container',
    mixins: [mixins.VModelMixin],
    props: {
        experimentInput: {
            type: models.InputDataObjectType,
            required: true,
        },
        experiment: {
          type: models.Experiment,
          required: true
        }
    },
    components: {
        CheckboxInputEditor,
        UserFileInputEditor,
        FileInputEditor,
        InputEditorFormGroup,
        MultiFileInputEditor,
        RadioButtonInputEditor,
        SelectInputEditor,
        StringInputEditor,
        TextareaInputEditor,
    },
    created() {
      if (!this.show) {
        this.handleHidingInput();
      }
    },
    data: function() {
        return {
            state: null,
            feedbackMessages: [],
            inputHasBegun: false,
            // Store the current value when hiding input so we can restore it when shown again
            oldValue: null,
            show: this.experimentInput.show
        }
    },
    computed: {
        inputEditorComponentName: function() {
<<<<<<< HEAD

          if (this.experimentInput.editorUIComponentId) {
            return this.experimentInput.editorUIComponentId;
          }
// Default UI components based on input type
          if (this.experimentInput.type === models.DataType.STRING) {
            return 'string-input-editor';
          } else if (this.experimentInput.type === models.DataType.URI) {
            return 'user-file-input-editor';
            // return 'file-input-editor';
          }

=======
            // If input specifices an editor UI component, use that
            if (this.experimentInput.editorUIComponentId) {
                return this.experimentInput.editorUIComponentId;
            }
            // Default UI components based on input type
            if (this.experimentInput.type === models.DataType.STRING) {
                return 'string-input-editor';
            } else if (this.experimentInput.type === models.DataType.URI) {
                return 'file-input-editor';
            } else if (this.experimentInput.type === models.DataType.URI_COLLECTION) {
                return 'multi-file-input-editor';
            }
>>>>>>> df0d479a
            // Default
            return 'string-input-editor';
        },
        inputEditorComponentId: function() {
            return utils.sanitizeHTMLId(this.experimentInput.name);
        },
        validationFeedback: function() {
            // Only display validation feedback after the user has provided
            // input so that missing required value errors are only displayed
            // after interacting with the input editor
            return this.inputHasBegun ? this.feedbackMessages : null;
        },
        validationState: function() {
            return this.inputHasBegun ? this.state : null;
        },
    },
    methods: {
        recordValidInputEditorValue: function() {
            this.state = 'valid';
            this.$emit('valid');
        },
        recordInvalidInputEditorValue: function(feedbackMessages) {
            this.feedbackMessages = feedbackMessages;
            this.state = 'invalid';
            this.$emit('invalid', feedbackMessages);
        },
        valueChanged: function() {
            this.inputHasBegun = true;
        },
        handleHidingInput: function() {
          this.oldValue = this.data;
          this.data = null;
        },
        handleShowingInput: function() {
          if (this.oldValue !== null) {
            this.data = this.oldValue;
          }
        },
        uploadStart() {
          this.$emit('uploadstart');
        },
        uploadEnd() {
          this.$emit('uploadend');
        }
    },
    watch: {
      // This is a bit of a workaround for testing purposes. Watcher for
      // "experimentInput.show" does not get triggered during unit test so sync it
      // to "show" data variable and then in the unit test manipulate "show"
      // directly.
      "experimentInput.show": function(newValue) {
        this.show = newValue;
      },
      "show": function(newValue, oldValue) {
        // Hiding
        if (oldValue && !newValue) {
          this.handleHidingInput();
        }
        // Showing
        else if (newValue && !oldValue) {
          this.handleShowingInput();
        }
      }
    }
}
</script><|MERGE_RESOLUTION|>--- conflicted
+++ resolved
@@ -70,20 +70,7 @@
     },
     computed: {
         inputEditorComponentName: function() {
-<<<<<<< HEAD
 
-          if (this.experimentInput.editorUIComponentId) {
-            return this.experimentInput.editorUIComponentId;
-          }
-// Default UI components based on input type
-          if (this.experimentInput.type === models.DataType.STRING) {
-            return 'string-input-editor';
-          } else if (this.experimentInput.type === models.DataType.URI) {
-            return 'user-file-input-editor';
-            // return 'file-input-editor';
-          }
-
-=======
             // If input specifices an editor UI component, use that
             if (this.experimentInput.editorUIComponentId) {
                 return this.experimentInput.editorUIComponentId;
@@ -96,7 +83,6 @@
             } else if (this.experimentInput.type === models.DataType.URI_COLLECTION) {
                 return 'multi-file-input-editor';
             }
->>>>>>> df0d479a
             // Default
             return 'string-input-editor';
         },
