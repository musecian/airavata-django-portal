import Vue from 'vue'
import Utils from '../../utils'
import {utils as apiUtils} from 'django-airavata-api'

const fieldMapper = {
  name: 'appModuleName',
  version: 'appModuleVersion',
  description: 'appModuleDescription'
}

var initialState = function () {
  return {
    appModuleId: null,
    name: '',
    version: '',
    description: ''
  }
}

export default {
  namespaced: true,
  state: initialState(),
  mutations: {
    addAppDetails: function (state, update) {
      for (var prop in update) {
        if (state.hasOwnProperty(prop)) {
          Vue.set(state, prop, update[prop])
        }
      }
    },
<<<<<<< HEAD
    registerAppDetails: function (state) {
      return Utils.post('/api/new/application/module', state)
=======
    registerAppDetails:function (state) {
      return apiUtils.FetchUtils.post('/api/new/application/module',state)
>>>>>>> c3f4a1d3
    },
    resetState: state => {
      Utils.resetData(state, initialState())
    }
  },
  getters: {
    getAppName: (state) => {
      return state.name;
    },
    getAppVersion: (state) => {
      return state.version;
    },
    getAppDescription: (state) => {
      return state.description;
    },
    getAppDetails: (state) => {
      return state;
    }
  },
  actions: {
    updateAppDetails: function (context, update) {
      context.commit('addAppDetails', update)
    },
    registerAppModule: function ({commit, state}, {success = (val) => console.log("App Details", value), failure = (val) => console.log("Saving failed", value)} = {}) {
      var succ = (value) => {
        state.appModuleId = value
        success(value)

      }
      return Utils.post('/api/new/application/module', state, {success: succ, failure: failure})
    },
    resetState: function ({commit, state, rootState}) {
      Utils.resetData(state, initialState())
    }
  }
}<|MERGE_RESOLUTION|>--- conflicted
+++ resolved
@@ -2,55 +2,49 @@
 import Utils from '../../utils'
 import {utils as apiUtils} from 'django-airavata-api'
 
-const fieldMapper = {
-  name: 'appModuleName',
-  version: 'appModuleVersion',
-  description: 'appModuleDescription'
+const fieldMapper={
+  name:'appModuleName',
+  version:'appModuleVersion',
+  description:'appModuleDescription'
 }
 
-var initialState = function () {
+var initialState=function () {
   return {
-    appModuleId: null,
-    name: '',
-    version: '',
-    description: ''
+    name:'',
+    version:'',
+    description:''
   }
 }
 
-export default {
+export default{
   namespaced: true,
-  state: initialState(),
-  mutations: {
-    addAppDetails: function (state, update) {
-      for (var prop in update) {
-        if (state.hasOwnProperty(prop)) {
-          Vue.set(state, prop, update[prop])
+  state:initialState(),
+  mutations:{
+    addAppDetails:function (state,update) {
+      for(var prop in update){
+        if(state.hasOwnProperty(prop)){
+          Vue.set(state,prop,update[prop])
         }
       }
     },
-<<<<<<< HEAD
-    registerAppDetails: function (state) {
-      return Utils.post('/api/new/application/module', state)
-=======
     registerAppDetails:function (state) {
       return apiUtils.FetchUtils.post('/api/new/application/module',state)
->>>>>>> c3f4a1d3
     },
-    resetState: state => {
-      Utils.resetData(state, initialState())
+    resetState:state=>{
+      Utils.resetData(state,initialState())
     }
   },
-  getters: {
-    getAppName: (state) => {
+  getters:{
+    getAppName:(state)=>{
       return state.name;
     },
-    getAppVersion: (state) => {
+    getAppVersion:(state)=>{
       return state.version;
     },
-    getAppDescription: (state) => {
+    getAppDescription:(state)=>{
       return state.description;
     },
-    getAppDetails: (state) => {
+    getAppDetails:(state)=>{
       return state;
     }
   },
