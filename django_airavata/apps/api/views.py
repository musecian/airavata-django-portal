--- conflicted
+++ resolved
@@ -38,11 +38,7 @@
     APIResultPagination,
     GenericAPIBackedViewSet
 )
-<<<<<<< HEAD
 from django_airavata.apps.auth import iam_admin_client
-from django_airavata.apps.workspace.models import User_Files
-=======
->>>>>>> 87e0ba3f
 
 from . import (
     data_products_helper,
