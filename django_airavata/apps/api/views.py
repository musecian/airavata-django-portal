--- conflicted
+++ resolved
@@ -5,28 +5,7 @@
 from datetime import datetime, timedelta
 from urllib.parse import quote
 
-<<<<<<< HEAD
 import requests
-from django.conf import settings
-from django.contrib.auth.decorators import login_required
-from django.core.exceptions import ObjectDoesNotExist, PermissionDenied
-from django.http import FileResponse, Http404, HttpResponse, JsonResponse
-from django.urls import reverse
-from rest_framework import mixins
-from rest_framework.decorators import (
-    action,
-    api_view,
-    detail_route,
-    list_route
-)
-from rest_framework.exceptions import ParseError
-from rest_framework.renderers import JSONRenderer
-from rest_framework.response import Response
-from rest_framework.status import HTTP_400_BAD_REQUEST, HTTP_404_NOT_FOUND
-from rest_framework.views import APIView
-
-=======
->>>>>>> 34be8462
 from airavata.model.appcatalog.computeresource.ttypes import (
     CloudJobSubmission,
     GlobusJobSubmission,
@@ -47,12 +26,16 @@
 from airavata.model.user.ttypes import Status
 from airavata_django_portal_sdk import user_storage
 from django.conf import settings
-from django.contrib.auth.decorators import login_required
 from django.core.exceptions import ObjectDoesNotExist, PermissionDenied
 from django.http import FileResponse, Http404, HttpResponse, JsonResponse
 from django.urls import reverse
 from rest_framework import mixins
-from rest_framework.decorators import action, detail_route, list_route
+from rest_framework.decorators import (
+    action,
+    api_view,
+    detail_route,
+    list_route
+)
 from rest_framework.exceptions import ParseError
 from rest_framework.renderers import JSONRenderer
 from rest_framework.response import Response
@@ -1581,20 +1564,9 @@
         # Replace the file if the request has a file upload.
         if 'file' in request.FILES:
             self.delete(request=request, path=path, format=format)
-<<<<<<< HEAD
             dir_path, file_name = os.path.split(path)
             self.post(request=request, path=dir_path, format=format, file_name=file_name)
         # Replace only the file content if the request body has the `fileContentText`
-=======
-            dir_path, file_name = split_dir_path_and_file_name(path=path)
-            self.post(
-                request=request,
-                path=dir_path,
-                format=format,
-                file_name=file_name)
-        # Replace only the file content if the request body has the
-        # `fileContentText`
->>>>>>> 34be8462
         elif request.data and "fileContentText" in request.data:
             user_storage.update_file_content(
                 request=request,
