--- conflicted
+++ resolved
@@ -32,9 +32,6 @@
         views.login_desktop_success, name="login_desktop_success"),
     url(r'^refreshed-token-desktop$', views.refreshed_token_desktop,
         name="refreshed_token_desktop"),
-<<<<<<< HEAD
     url(r'^access-token-redirect$', views.access_token_redirect, name="access_token_redirect"),
-=======
     url(r'^user-profile/', views.user_profile, name="user_profile"),
->>>>>>> 125fd07d
 ]